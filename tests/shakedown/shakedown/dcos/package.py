import json
import logging
import time

from precisely import equal_to

from .marathon import deployment_wait
from .service import delete_persistent_data, wait_for_mesos_task_removal, wait_for_service_tasks_running

from ..clients import cosmos, packagemanager
from ..errors import DCOSException
from ..matcher import assert_that, eventually


logger = logging.getLogger(__name__)


def _pretty_duration(seconds):
    """ Returns a user-friendly representation of the provided duration in seconds.
    For example: 62.8 => "1m2.8s", or 129837.8 => "2d12h4m57.8s"
    """
    if seconds is None:
        return ''
    ret = ''
    if seconds >= 86400:
        ret += '{:.0f}d'.format(int(seconds / 86400))
        seconds = seconds % 86400
    if seconds >= 3600:
        ret += '{:.0f}h'.format(int(seconds / 3600))
        seconds = seconds % 3600
    if seconds >= 60:
        ret += '{:.0f}m'.format(int(seconds / 60))
        seconds = seconds % 60
    if seconds > 0:
        ret += '{:.1f}s'.format(seconds)
    return ret


def _get_options(options_file=None):
    """ Read in options_file as JSON.

        :param options_file: filename to return
        :type options_file: str

        :return: options as dictionary
        :rtype: dict
    """

    if options_file is not None:
        with open(options_file, 'r') as opt_file:
            options = json.loads(opt_file.read())
    else:
        options = {}
    return options


def _get_service_name(package_name, pkg):
    labels = pkg.marathon_json({}).get('labels')
    if 'DCOS_SERVICE_NAME' in labels:
        return labels['DCOS_SERVICE_NAME']
    else:
        return package_name


def _get_package_manager():
    """ Get an instance of Cosmos with the correct URL.

        :return: Cosmos instance
        :rtype: packagemanager.PackageManager
    """

    return packagemanager.PackageManager(cosmos.get_cosmos_url())


def install_package(
        package_name,
        package_version=None,
        service_name=None,
        options_file=None,
        options_json=None,
        wait_for_completion=False,
        timeout_sec=600,
        expected_running_tasks=0
):
    """ Install a package via the DC/OS library

        :param package_name: name of the package
        :type package_name: str
        :param package_version: version of the package (defaults to latest)
        :type package_version: str
        :param service_name: unique service name for the package
        :type service_name: str
        :param options_file: filename that has options to use and is JSON format
        :type options_file: str
        :param options_json: dict that has options to use and is JSON format
        :type options_json: dict
        :param wait_for_completion: whether or not to wait for the app's deployment to complete
        :type wait_for_completion: bool
        :param timeout_sec: number of seconds to wait for task completion
        :type timeout_sec: int
        :param expected_running_tasks: number of service tasks to check for, or zero to disable
        :type expected_task_count: int

        :return: True if installation was successful, False otherwise
        :rtype: bool
    """

    start = time.time()

    if options_file:
        options = _get_options(options_file)
    elif options_json:
        options = options_json
    else:
        options = {}

    package_manager = _get_package_manager()
    pkg = package_manager.get_package_version(package_name, package_version)

    if package_version is None:
        # Get the resolved version for logging below
        package_version = 'auto:{}'.format(pkg.version())

    if service_name is None:
        # Get the service name from the marathon template
        try:
            labels = pkg.marathon_json(options).get('labels')
            if 'DCOS_SERVICE_NAME' in labels:
                service_name = labels['DCOS_SERVICE_NAME']
        except DCOSException:
            pass

    logger.info('\n>>installing %s with service=%s version=%s options=%s',
                package_name, service_name, package_version, options)

    try:
        # Print pre-install notes to console log
        pre_install_notes = pkg.package_json().get('preInstallNotes')
        if pre_install_notes:
            logger.info(pre_install_notes)

        package_manager.install_app(pkg, options, service_name)

        # Print post-install notes to console log
        post_install_notes = pkg.package_json().get('postInstallNotes')
        if post_install_notes:
            logger.info(post_install_notes)

        # Optionally wait for the app's deployment to finish
        if wait_for_completion:
            logger.info("\n>>waiting for %s deployment to complete...", service_name)
            if expected_running_tasks > 0 and service_name is not None:
                wait_for_service_tasks_running(service_name, expected_running_tasks, timeout_sec)

            app_id = pkg.marathon_json(options).get('id')
            deployment_wait(service_id=app_id, wait_fixed=timeout_sec/10, max_attempts=10)
            logger.info('\n>>install completed after %s', _pretty_duration(time.time() - start))
        else:
<<<<<<< HEAD
            logger.info('\n>>install started after %s', pretty_duration(time.time() - start))
=======
            logger.info('\n>>install started after %s', _pretty_duration(time.time() - start))
>>>>>>> ecd6829c
    except DCOSException:
        logger.exception('\n>>')

    return True


def install_package_and_wait(
        package_name,
        package_version=None,
        service_name=None,
        options_file=None,
        options_json=None,
        wait_for_completion=True,
        timeout_sec=600,
        expected_running_tasks=0
):
    """ Install a package via the DC/OS library and wait for completion
    """

    return install_package(
        package_name,
        package_version,
        service_name,
        options_file,
        options_json,
        wait_for_completion,
        timeout_sec,
        expected_running_tasks
    )


def package_installed(package_name, service_name=None):
    """ Check whether the package package_name is currently installed.

        :param package_name: package name
        :type package_name: str
        :param service_name: service_name
        :type service_name: str

        :return: True if installed, False otherwise
        :rtype: bool
    """

    package_manager = _get_package_manager()

    return len(package_manager.installed_apps(package_name, service_name)) > 0


def uninstall_package(
        package_name,
        service_name=None,
        all_instances=False,
        wait_for_completion=False,
        timeout_sec=600
):
    """ Uninstall a package using the DC/OS library.

        :param package_name: name of the package
        :type package_name: str
        :param service_name: unique service name for the package
        :type service_name: str
        :param all_instances: uninstall all instances of package
        :type all_instances: bool
        :param wait_for_completion: whether or not to wait for task completion before returning
        :type wait_for_completion: bool
        :param timeout_sec: number of seconds to wait for task completion
        :type timeout_sec: int

        :return: True if uninstall was successful, False otherwise
        :rtype: bool
    """

    package_manager = _get_package_manager()
    pkg = package_manager.get_package_version(package_name, None)

    try:
        if service_name is None:
            service_name = _get_service_name(package_name, pkg)

        logger.info(">>uninstalling package '%s' with service name '%s'", package_name, service_name)

        package_manager.uninstall_app(package_name, all_instances, service_name)

        # Optionally wait for the service to unregister as a framework
        if wait_for_completion:
            wait_for_mesos_task_removal(service_name, timeout_sec=timeout_sec)
    except DCOSException:
        logger.exception('\n>>')

    return True


def uninstall_package_and_wait(
        package_name,
        service_name=None,
        all_instances=False,
        wait_for_completion=True,
        timeout_sec=600
):
    """ Uninstall a package via the DC/OS library and wait for completion

        :param package_name: name of the package
        :type package_name: str
        :param service_name: unique service name for the package
        :type service_name: str
        :param all_instances: uninstall all instances of package
        :type all_instances: bool
        :param wait_for_completion: whether or not to wait for task completion before returning
        :type wait_for_completion: bool
        :param timeout_sec: number of seconds to wait for task completion
        :type timeout_sec: int

        :return: True if uninstall was successful, False otherwise
        :rtype: bool
    """

    return uninstall_package(
        package_name,
        service_name,
        all_instances,
        wait_for_completion,
        timeout_sec
    )


def uninstall_package_and_data(
        package_name,
        service_name=None,
        role=None,
        principal=None,
        zk_node=None,
        timeout_sec=600):
    """ Uninstall a package via the DC/OS library, wait for completion, and delete any persistent data

        :param package_name: name of the package
        :type package_name: str
        :param service_name: unique service name for the package
        :type service_name: str
        :param role: role to use when deleting data, or <service_name>-role if unset
        :type role: str, or None
        :param principal: principal to use when deleting data, or <service_name>-principal if unset
        :type principal: str, or None
        :param zk_node: zk node to delete, or dcos-service-<service_name> if unset
        :type zk_node: str, or None
        :param wait_for_completion: whether or not to wait for task completion before returning
        :type wait_for_completion: bool
        :param timeout_sec: number of seconds to wait for task completion
        :type timeout_sec: int
    """
    start = time.time()

    if service_name is None:
        pkg = _get_package_manager().get_package_version(package_name, None)
        service_name = _get_service_name(package_name, pkg)
    logger.info('\n>>uninstalling/deleting %s', service_name)

    try:
        uninstall_package_and_wait(package_name, service_name=service_name, timeout_sec=timeout_sec)
    except (DCOSException, ValueError):
        logger.exception('Got exception when uninstalling package, continuing with janitor anyway.')

    data_start = time.time()

    if (not role or not principal or not zk_node) and service_name is None:
        msg = 'service_name must be provided when data params are missing AND the package isn\'t installed'
        raise DCOSException(msg)
    if not role:
        role = '{}-role'.format(service_name)
    if not zk_node:
        zk_node = 'dcos-service-{}'.format(service_name)
    delete_persistent_data(role, zk_node)

    finish = time.time()

    logger.info('\n>>uninstall/delete done after pkg(%s) + data(%s) = total(%s)',
                _pretty_duration(data_start - start),
                _pretty_duration(finish - data_start),
                _pretty_duration(finish - start))


def get_package_repos():
    """ Return a list of configured package repositories
    """

    package_manager = _get_package_manager()
    return package_manager.get_repos()


def package_version_changed_predicate(package_manager, package_name, prev_version):
    """ Returns whether the provided package has a version other than prev_version
    """
    return package_manager.get_package_version(package_name, None) != prev_version


def add_package_repo(
        repo_name,
        repo_url,
        index=None,
        wait_for_package=None,
        expect_prev_version=None):
    """ Add a repository to the list of package sources

        :param repo_name: name of the repository to add
        :type repo_name: str
        :param repo_url: location of the repository to add
        :type repo_url: str
        :param index: index (precedence) for this repository
        :type index: int
        :param wait_for_package: the package whose version should change after the repo is added
        :type wait_for_package: str, or None

        :return: True if successful, False otherwise
        :rtype: bool
    """

    package_manager = _get_package_manager()
    if wait_for_package:
        prev_version = package_manager.get_package_version(wait_for_package, None)
    if not package_manager.add_repo(repo_name, repo_url, index):
        return False
    if wait_for_package:
        try:
            assert_that(lambda: package_version_changed_predicate(package_manager, wait_for_package, prev_version),
                        eventually(equal_to(True)))
        except AssertionError:
            return False
    return True


def remove_package_repo(repo_name, wait_for_package=None):
    """ Remove a repository from the list of package sources

        :param repo_name: name of the repository to remove
        :type repo_name: str
        :param wait_for_package: the package whose version should change after the repo is removed
        :type wait_for_package: str, or None

        :returns: True if successful, False otherwise
        :rtype: bool
    """

    package_manager = _get_package_manager()
    if wait_for_package:
        prev_version = package_manager.get_package_version(wait_for_package, None)
    if not package_manager.remove_repo(repo_name):
        return False
    if wait_for_package:
        try:
            assert_that(lambda: package_version_changed_predicate(package_manager, wait_for_package, prev_version),
                        eventually(equal_to(True)))
        except AssertionError:
            return False
    return True


def remove_package_repo_and_wait(repo_name, wait_for_package):
    """ Remove a repository from the list of package sources, then wait for the removal to complete

        :param repo_name: name of the repository to remove
        :type repo_name: str
        :param wait_for_package: the package whose version should change after the repo is removed
        :type wait_for_package: str

        :returns: True if successful, False otherwise
        :rtype: bool
    """
    return remove_package_repo(repo_name, wait_for_package)


def get_package_versions(package_name):
    """ Returns the list of versions of a given package
        :param package_name: name of the package
        :type package_name: str
    """
    package_manager = _get_package_manager()
    pkg = package_manager.get_package_version(package_name, None)
    return pkg.package_versions()<|MERGE_RESOLUTION|>--- conflicted
+++ resolved
@@ -156,11 +156,7 @@
             deployment_wait(service_id=app_id, wait_fixed=timeout_sec/10, max_attempts=10)
             logger.info('\n>>install completed after %s', _pretty_duration(time.time() - start))
         else:
-<<<<<<< HEAD
-            logger.info('\n>>install started after %s', pretty_duration(time.time() - start))
-=======
             logger.info('\n>>install started after %s', _pretty_duration(time.time() - start))
->>>>>>> ecd6829c
     except DCOSException:
         logger.exception('\n>>')
 
