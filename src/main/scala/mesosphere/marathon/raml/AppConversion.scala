package mesosphere.marathon
package raml

import mesosphere.marathon.Protos.ResidencyDefinition
import mesosphere.marathon.state.{AbsolutePathId, Timestamp}
import mesosphere.mesos.protos.Implicits._
import mesosphere.marathon.stream.Implicits.toRichIterable

import scala.concurrent.duration._
import scala.jdk.CollectionConverters._

trait AppConversion extends DefaultConversions with CheckConversion with ConstraintConversion with EnvVarConversion with HealthCheckConversion
  with NetworkConversion with ReadinessConversions with SecretConversion with VolumeConversion
  with UnreachableStrategyConversion with KillSelectionConversion with ResourceLimitsConversion {

  import AppConversion._

  implicit val artifactWrites: Writes[state.FetchUri, Artifact] = Writes { fetch =>
    Artifact(fetch.uri, fetch.extract, fetch.executable, fetch.cache, fetch.outputFile)
  }

  implicit val upgradeStrategyWrites: Writes[state.UpgradeStrategy, raml.UpgradeStrategy] = Writes { strategy =>
    UpgradeStrategy(strategy.maximumOverCapacity, strategy.minimumHealthCapacity)
  }

  implicit val versionInfoWrites: Writes[state.VersionInfo, Option[VersionInfo]] = Writes {
    case state.VersionInfo.FullVersionInfo(_, scale, config) => Some(VersionInfo(scale.toOffsetDateTime, config.toOffsetDateTime))
    case state.VersionInfo.OnlyVersion(_) => None
    case state.VersionInfo.NoVersion => None
  }

  implicit val appWriter: Writes[state.AppDefinition, App] = Writes { app =>
    // we explicitly do not write ports, uris, ipAddress because they are deprecated fields
    App(
      id = app.id.toString,
      acceptedResourceRoles = if (app.acceptedResourceRoles.nonEmpty) Some(app.acceptedResourceRoles) else None,
      args = app.args,
      backoffFactor = app.backoffStrategy.factor,
      backoffSeconds = app.backoffStrategy.backoff.toSeconds.toInt,
      cmd = app.cmd,
      constraints = app.constraints.toRaml[Set[Seq[String]]],
      container = app.container.toRaml.map { container =>
        // change container.portMappings to None (vs an empty collection) depending on network mode
        if (app.networks.hasNonHostNetworking) container
        else container.copy(portMappings = None)
      },
      cpus = app.resources.cpus,
      dependencies = app.dependencies.map(Raml.toRaml(_)),
      disk = app.resources.disk,
      env = app.env.toRaml,
      executor = app.executor,
      fetch = app.fetch.toRaml,
      gpus = app.resources.gpus,
      healthChecks = app.healthChecks.toRaml,
      check = app.check.map(_.toRaml),
      instances = app.instances,
      ipAddress = None, // deprecated field
      labels = app.labels,
      maxLaunchDelaySeconds = app.backoffStrategy.maxLaunchDelay.toSeconds.toInt,
      mem = app.resources.mem,
      networks = app.networks.toRaml,
      ports = None, // deprecated field
      portDefinitions = if (app.networks.hasNonHostNetworking) None else Some(app.portDefinitions.toRaml),
      readinessChecks = app.readinessChecks.toRaml,
      residency = if (app.isResident)
        app.unreachableStrategy match {
        case state.UnreachableDisabled => Some(AppResidency())
        case state.UnreachableEnabled(inactiveAfterSeconds, _) => Some(AppResidency(
          relaunchEscalationTimeoutSeconds = inactiveAfterSeconds.toSeconds,
          taskLostBehavior = TaskLostBehavior.WaitForever
        ))
      }
      else None,
      requirePorts = app.requirePorts,
      secrets = app.secrets.toRaml,
      taskKillGracePeriodSeconds = app.taskKillGracePeriod.map(_.toSeconds.toInt),
      upgradeStrategy = Some(app.upgradeStrategy.toRaml),
      uris = None, // deprecated field
      user = app.user,
      version = Some(app.versionInfo.version.toOffsetDateTime),
      versionInfo = app.versionInfo.toRaml,
      unreachableStrategy = Some(app.unreachableStrategy.toRaml),
      killSelection = app.killSelection.toRaml,
      tty = app.tty,
      executorResources = app.executorResources.toRaml,
      role = Option(app.role),
      resourceLimits = app.resourceLimits.map(_.toRaml)
    )
  }

  def resources(cpus: Option[Double], mem: Option[Double], disk: Option[Double], gpus: Option[Int]): Resources =
    Resources(
      cpus = cpus.getOrElse(App.DefaultCpus),
      mem = mem.getOrElse(App.DefaultMem),
      disk = disk.getOrElse(App.DefaultDisk),
      gpus = gpus.getOrElse(App.DefaultGpus)
    )

  implicit val taskLostBehaviorReader: Reads[TaskLostBehavior, ResidencyDefinition.TaskLostBehavior] = Reads { taskLost =>
    import ResidencyDefinition.TaskLostBehavior._
    taskLost match {
      case TaskLostBehavior.RelaunchAfterTimeout => RELAUNCH_AFTER_TIMEOUT
      case TaskLostBehavior.WaitForever => WAIT_FOREVER
    }
  }

  implicit val fetchUriReader: Reads[Artifact, state.FetchUri] = Reads { artifact =>
    state.FetchUri(
      uri = artifact.uri,
      extract = artifact.extract,
      executable = artifact.executable,
      cache = artifact.cache,
      outputFile = artifact.destPath
    )
  }

  implicit val upgradeStrategyRamlReader: Reads[raml.UpgradeStrategy, state.UpgradeStrategy] = Reads { us =>
    state.UpgradeStrategy(
      maximumOverCapacity = us.maximumOverCapacity,
      minimumHealthCapacity = us.minimumHealthCapacity
    )
  }

  /**
    * Generate an AppDefinition from an App RAML. Note: App.versionInfo is ignored, the resulting AppDefinition
    * has a `versionInfo` constructed from `OnlyVersion(app.version)`.
    */
  implicit val appRamlReader: Reads[App, state.AppDefinition] = Reads[App, state.AppDefinition] { app =>
    val selectedStrategy: state.UpgradeStrategy = UpgradeStrategyConverter(
      app.upgradeStrategy.map(Raml.fromRaml(_)),
      hasPersistentVolumes = app.container.exists(_.volumes.existsAn[AppPersistentVolume]),
      hasExternalVolumes = app.container.exists(_.volumes.existsAn[AppExternalVolume])
    )

    val backoffStrategy = state.BackoffStrategy(
      backoff = app.backoffSeconds.seconds,
      maxLaunchDelay = app.maxLaunchDelaySeconds.seconds,
      factor = app.backoffFactor
    )

    val versionInfo = state.VersionInfo.OnlyVersion(app.version.map(Timestamp(_)).getOrElse(Timestamp.now()))

    val role = app.role.getOrElse(throw new IllegalArgumentException("Failed to convert raml.App, no role provided. This is a bug in AppNormalization."))

    val result: state.AppDefinition = state.AppDefinition(
      id = AbsolutePathId(app.id),
      cmd = app.cmd,
      args = app.args,
      user = app.user,
      env = Raml.fromRaml(app.env),
      instances = app.instances,
      resources = resources(Some(app.cpus), Some(app.mem), Some(app.disk), Some(app.gpus)),
      executor = app.executor,
      constraints = app.constraints.iterator.map(Raml.fromRaml(_)).toSet,
      fetch = app.fetch.map(Raml.fromRaml(_)),
      portDefinitions = app.portDefinitions.map(_.map(Raml.fromRaml(_))).getOrElse(Nil),
      requirePorts = app.requirePorts,
      backoffStrategy = backoffStrategy,
      container = app.container.map(Raml.fromRaml(_)),
      healthChecks = app.healthChecks.map(Raml.fromRaml(_)),
      check = app.check.map(Raml.fromRaml(_)),
      readinessChecks = app.readinessChecks.map(Raml.fromRaml(_)),
      taskKillGracePeriod = app.taskKillGracePeriodSeconds.map(_.second),
      dependencies = app.dependencies.iterator.map(AbsolutePathId(_)).toSet,
      upgradeStrategy = selectedStrategy,
      labels = app.labels,
      acceptedResourceRoles = app.acceptedResourceRoles.getOrElse(state.AppDefinition.DefaultAcceptedResourceRoles),
      networks = app.networks.map(Raml.fromRaml(_)),
      versionInfo = versionInfo,
      secrets = Raml.fromRaml(app.secrets),
      unreachableStrategy = app.unreachableStrategy.map(_.fromRaml).getOrElse(state.AppDefinition.DefaultUnreachableStrategy),
      killSelection = app.killSelection.fromRaml,
      tty = app.tty,
      executorResources = app.executorResources.map(_.fromRaml),
      role = role,
      resourceLimits = app.resourceLimits.map(_.fromRaml)
    )
    result
  }

  implicit val appUpdateRamlReader: Reads[(AppUpdate, state.AppDefinition), App] = Reads { src =>
    val (update: AppUpdate, appDef: state.AppDefinition) = src
    // for validating and converting the returned App API object
    val app: App = appDef.toRaml
    app.copy(
      // id stays the same
      cmd = update.cmd.orElse(app.cmd),
      args = update.args.getOrElse(app.args),
      user = update.user.orElse(app.user),
      env = update.env.getOrElse(app.env),
      instances = update.instances.getOrElse(app.instances),
      cpus = update.cpus.getOrElse(app.cpus),
      mem = update.mem.getOrElse(app.mem),
      disk = update.disk.getOrElse(app.disk),
      gpus = update.gpus.getOrElse(app.gpus),
      executor = update.executor.getOrElse(app.executor),
      constraints = update.constraints.getOrElse(app.constraints),
      fetch = update.fetch.getOrElse(app.fetch),
      portDefinitions = update.portDefinitions.orElse(app.portDefinitions),
      requirePorts = update.requirePorts.getOrElse(app.requirePorts),
      backoffFactor = update.backoffFactor.getOrElse(app.backoffFactor),
      backoffSeconds = update.backoffSeconds.getOrElse(app.backoffSeconds),
      maxLaunchDelaySeconds = update.maxLaunchDelaySeconds.getOrElse(app.maxLaunchDelaySeconds),
      container = update.container.orElse(app.container),
      healthChecks = update.healthChecks.getOrElse(app.healthChecks),
      check = update.check.orElse(app.check),
      readinessChecks = update.readinessChecks.getOrElse(app.readinessChecks),
      dependencies = update.dependencies.getOrElse(app.dependencies),
      upgradeStrategy = update.upgradeStrategy.orElse(app.upgradeStrategy),
      labels = update.labels.getOrElse(app.labels),
      acceptedResourceRoles = update.acceptedResourceRoles.orElse(app.acceptedResourceRoles),
      networks = update.networks.getOrElse(app.networks),
      // versionInfo doesn't change - it's never overridden by an AppUpdate.
      // Setting the version in AppUpdate means that the user wants to revert to that version. In that
      // case, we do not update the current AppDefinition but revert completely to the specified version.
      // For all other updates, the GroupVersioningUtil will determine a new version if the AppDefinition
      // has really changed.
      // Since we return an App, and conversion from App to AppDefinition loses versionInfo, we don't take
      // any special steps here to preserve it; that's the caller's responsibility.
      residency = update.residency.orElse(app.residency),
      secrets = update.secrets.getOrElse(app.secrets),
      taskKillGracePeriodSeconds = update.taskKillGracePeriodSeconds.orElse(app.taskKillGracePeriodSeconds),
      unreachableStrategy = update.unreachableStrategy.orElse(app.unreachableStrategy),
      killSelection = update.killSelection.getOrElse(app.killSelection),
      tty = update.tty.orElse(app.tty),
      executorResources = update.executorResources,
      role = update.role.orElse(app.role),
      resourceLimits = update.resourceLimits
    )
  }

  //
  // protobuf to RAML conversions, useful for migration
  //

  implicit val artifactProtoRamlWriter: Writes[org.apache.mesos.Protos.CommandInfo.URI, Artifact] = Writes { uri =>
    Artifact(
      uri = uri.getValue,
      extract = uri.whenOrElse(_.hasExtract, _.getExtract, Artifact.DefaultExtract),
      executable = uri.whenOrElse(_.hasExecutable, _.getExecutable, Artifact.DefaultExecutable),
      cache = uri.whenOrElse(_.hasCache, _.getCache, Artifact.DefaultCache),
      destPath = uri.when(_.hasOutputFile, _.getOutputFile).orElse(Artifact.DefaultDestPath)
    )
  }

  implicit val portDefinitionProtoRamlWriter: Writes[org.apache.mesos.Protos.Port, PortDefinition] = Writes { port =>
    PortDefinition(
      port = port.whenOrElse(_.hasNumber, _.getNumber, PortDefinition.DefaultPort),
      labels = port.getLabels.fromProto,
      name = port.when(_.hasName, _.getName).orElse(PortDefinition.DefaultName),
      protocol = port.when(_.hasProtocol, _.getProtocol).flatMap(NetworkProtocol.fromString).getOrElse(PortDefinition.DefaultProtocol)
    )
  }

  implicit val upgradeStrategyProtoRamlWriter: Writes[Protos.UpgradeStrategyDefinition, UpgradeStrategy] = Writes { upgrade =>
    UpgradeStrategy(
      maximumOverCapacity = upgrade.getMaximumOverCapacity,
      minimumHealthCapacity = upgrade.getMinimumHealthCapacity
    )
  }

  implicit val taskLostProtoRamlWriter: Writes[Protos.ResidencyDefinition.TaskLostBehavior, TaskLostBehavior] = Writes { lost =>
    import Protos.ResidencyDefinition.TaskLostBehavior._
    lost match {
      case WAIT_FOREVER => TaskLostBehavior.WaitForever
      case RELAUNCH_AFTER_TIMEOUT => TaskLostBehavior.RelaunchAfterTimeout
      case badBehavior => throw new IllegalStateException(s"unsupported value for task lost behavior $badBehavior")
    }
  }

  implicit val residencyProtoRamlWriter: Writes[Protos.ResidencyDefinition, AppResidency] = Writes { res =>
    AppResidency(
      relaunchEscalationTimeoutSeconds = res.whenOrElse(
        _.hasRelaunchEscalationTimeoutSeconds, _.getRelaunchEscalationTimeoutSeconds, AppResidency.DefaultRelaunchEscalationTimeoutSeconds),
      taskLostBehavior = res.whenOrElse(_.hasTaskLostBehavior, _.getTaskLostBehavior.toRaml, AppResidency.DefaultTaskLostBehavior)
    )
  }

  implicit val discoveryPortProtoRamlWriter: Writes[org.apache.mesos.Protos.Port, IpDiscoveryPort] = Writes { port =>
    IpDiscoveryPort(
      number = port.whenOrElse(_.hasNumber, _.getNumber, IpDiscoveryPort.DefaultNumber),
      name = port.getName,
      protocol = port.when(_.hasProtocol, _.getProtocol).flatMap(NetworkProtocol.fromString).getOrElse(IpDiscoveryPort.DefaultProtocol),
      labels = port.getLabels.getLabelsList.asScala.iterator.map { label => label.getKey -> label.getValue }.toMap
    )
  }

  implicit val discoveryProtoRamlWriter: Writes[Protos.ObsoleteDiscoveryInfo, IpDiscovery] = Writes { di =>
    IpDiscovery(
      ports = di.whenOrElse(_.getPortsCount > 0, _.getPortsList.asScala.iterator.map(_.toRaml[IpDiscoveryPort]).toSeq, IpDiscovery.DefaultPorts)
    )
  }

  implicit val ipAddressProtoRamlWriter: Writes[Protos.ObsoleteIpAddress, IpAddress] = Writes { ip =>
    IpAddress(
      discovery = ip.collect {
        case x if x.hasDiscoveryInfo && x.getDiscoveryInfo.getPortsCount > 0 => x.getDiscoveryInfo.toRaml
      }.orElse(IpAddress.DefaultDiscovery),
      groups = ip.whenOrElse(_.getGroupsCount > 0, _.getGroupsList.asScala.to(Set), IpAddress.DefaultGroups),
      labels = ip.whenOrElse(_.getLabelsCount > 0, _.getLabelsList.asScala.to(Seq).fromProto, IpAddress.DefaultLabels),
      networkName = ip.when(_.hasNetworkName, _.getNetworkName).orElse(IpAddress.DefaultNetworkName)
    )
  }

  implicit val appProtoRamlWriter: Writes[Protos.ServiceDefinition, App] = Writes { service =>
    import mesosphere.mesos.protos.Resource

    val resourcesMap: Map[String, Double] =
      service.getResourcesList.asScala.iterator.map {
        r => r.getName -> (r.getScalar.getValue: Double)
      }.toMap

    val version = service.when(_.hasVersion, s => Timestamp(s.getVersion).toOffsetDateTime).orElse(App.DefaultVersion)
    val versionInfo: Option[VersionInfo] =
      if (service.hasLastScalingAt) Option(VersionInfo(
        lastConfigChangeAt = Timestamp(service.getLastConfigChangeAt).toOffsetDateTime,
        lastScalingAt = Timestamp(service.getLastScalingAt).toOffsetDateTime
      ))
      else None

    val unreachableStrategy: Option[raml.UnreachableStrategy] = service.when(_.hasUnreachableStrategy, _.getUnreachableStrategy.toRaml).orElse(App.DefaultUnreachableStrategy)

    val hasPersistentVolumes = service.hasContainer && service.getContainer.getVolumesList.asScala.exists(_.hasPersistent)

    val residency = if (hasPersistentVolumes || service.hasResidency) {
      unreachableStrategy.flatMap {
        case raml.UnreachableDisabled(_) => Some(AppResidency())
        case raml.UnreachableEnabled(inactiveAfterSeconds, _) => Some(AppResidency(
          relaunchEscalationTimeoutSeconds = inactiveAfterSeconds,
          taskLostBehavior = TaskLostBehavior.WaitForever
        ))
      }
    } else App.DefaultResidency

    val tty: Option[Boolean] = if (service.hasTty()) Some(true) else App.DefaultTty

    val app = App(
      id = service.getId,
      acceptedResourceRoles = if (service.hasAcceptedResourceRoles && service.getAcceptedResourceRoles.getRoleCount > 0) Option(service.getAcceptedResourceRoles.getRoleList.asScala.to(Set)) else App.DefaultAcceptedResourceRoles,
      args = if (service.hasCmd && service.getCmd.getArgumentsCount > 0) service.getCmd.getArgumentsList.asScala.to(Seq) else App.DefaultArgs,
      backoffFactor = service.whenOrElse(_.hasBackoffFactor, _.getBackoffFactor, App.DefaultBackoffFactor),
      backoffSeconds = service.whenOrElse(_.hasBackoff, b => (b.getBackoff / 1000L).toInt, App.DefaultBackoffSeconds),
      cmd = if (service.hasCmd && service.getCmd.getArgumentsCount == 0 && service.getCmd.hasValue) Option(service.getCmd.getValue) else App.DefaultCmd,
      constraints = service.whenOrElse(_.getConstraintsCount > 0, _.getConstraintsList.asScala.iterator.map(_.toRaml[Seq[String]]).toSet, App.DefaultConstraints),
      container = service.when(_.hasContainer, _.getContainer.toRaml).orElse(App.DefaultContainer),
      cpus = resourcesMap.getOrElse(Resource.CPUS, App.DefaultCpus),
      dependencies = service.whenOrElse(_.getDependenciesCount > 0, _.getDependenciesList.asScala.to(Set), App.DefaultDependencies),
      disk = resourcesMap.getOrElse(Resource.DISK, App.DefaultDisk),
      env = service.whenOrElse(_.hasCmd, s => (s.getCmd.getEnvironment.getVariablesList.asScala.to(Seq), s.getEnvVarReferencesList.asScala.to(Seq)).toRaml, App.DefaultEnv),
      executor = service.whenOrElse(_.hasExecutor, _.getExecutor, App.DefaultExecutor),
      fetch = if (service.hasCmd && service.getCmd.getUrisCount > 0) service.getCmd.getUrisList.toRaml else App.DefaultFetch,
      healthChecks = service.whenOrElse(_.getHealthChecksCount > 0, _.getHealthChecksList.toRaml.to(Set), App.DefaultHealthChecks),
      check = if (service.hasCheck) Option(service.getCheck.toRaml) else App.DefaultCheck,
      instances = service.whenOrElse(_.hasInstances, _.getInstances, App.DefaultInstances),
      labels = service.getLabelsList.asScala.iterator.map { label => label.getKey -> label.getValue }.toMap,
      maxLaunchDelaySeconds = service.whenOrElse(_.hasMaxLaunchDelay, m => (m.getMaxLaunchDelay / 1000L).toInt, App.DefaultMaxLaunchDelaySeconds),
      mem = resourcesMap.getOrElse(Resource.MEM, App.DefaultMem),
      gpus = resourcesMap.get(Resource.GPUS).fold(App.DefaultGpus)(_.toInt),
      ipAddress = service.when(_.hasOBSOLETEIpAddress, _.getOBSOLETEIpAddress.toRaml).orElse(App.DefaultIpAddress),
      networks = service.whenOrElse(_.getNetworksCount > 0, _.getNetworksList.toRaml, App.DefaultNetworks),
      ports = None, // not stored in protobuf
      portDefinitions = Option(Seq.empty[PortDefinition]).unless( // the RAML default is None, which is not what an empty proto port collection means.
        service.when(_.getPortDefinitionsCount > 0, _.getPortDefinitionsList.asScala.iterator.map(_.toRaml[PortDefinition]).toSeq)),
      readinessChecks = service.whenOrElse(_.getReadinessCheckDefinitionCount > 0, _.getReadinessCheckDefinitionList.toRaml, App.DefaultReadinessChecks),
      residency = residency,
      requirePorts = service.whenOrElse(_.hasRequirePorts, _.getRequirePorts, App.DefaultRequirePorts),
      secrets = service.whenOrElse(_.getSecretsCount > 0, _.getSecretsList.asScala.iterator.map(_.toRaml).toMap, App.DefaultSecrets),
      taskKillGracePeriodSeconds = service.when(_.hasTaskKillGracePeriod, _.getTaskKillGracePeriod.millis.toSeconds.toInt).orElse(App.DefaultTaskKillGracePeriodSeconds),
      upgradeStrategy = service.when(_.hasUpgradeStrategy, _.getUpgradeStrategy.toRaml).orElse(App.DefaultUpgradeStrategy),
      uris = None, // not stored in protobuf
      user = if (service.hasCmd && service.getCmd.hasUser) Option(service.getCmd.getUser) else App.DefaultUser,
      version = version,
      versionInfo = versionInfo, // we restore this but App-to-AppDefinition conversion drops it...
      killSelection = service.whenOrElse(_.hasKillSelection, _.getKillSelection.toRaml, App.DefaultKillSelection),
      unreachableStrategy = unreachableStrategy,
<<<<<<< HEAD
      tty = tty,
      role = service.when(_.hasRole, _.getRole).orElse(App.DefaultRole)
=======
      tty = service.when(_.hasTty, _.getTty: Boolean).orElse(App.DefaultTty),
      role = service.when(_.hasRole, _.getRole).orElse(App.DefaultRole),
      resourceLimits = service.when(_.hasResourceLimits, _.getResourceLimits.toRaml)
>>>>>>> 5b569212
    )
    // special ports normalization when converting from protobuf, because the protos don't allow us to distinguish
    // between "I specified an empty set of ports" and "I specified a null set of ports" (for definitions and mappings).
    // note that we don't clear app.container.docker.portMappings because those may be valid in some cases: some other
    // normalization code should deal with that.
    (app.container, app.ipAddress) match {
      case (ct, Some(ip)) if ct.exists(_.`type` != EngineType.Mesos) || ip.discovery.exists(_.ports.nonEmpty) =>
        app.copy(
          container = ct.map(_.copy(portMappings = None)),
          portDefinitions = None,
          requirePorts = false
        )
      case _ =>
        app
    }
  }

  /**
    * @return an app update generated from an app, but without the `version` field (since that can only
    *         be combined with `id` for app updates)
    */
  implicit val appToUpdate: Writes[App, AppUpdate] = Writes { app =>
    AppUpdate(
      id = Some(app.id),
      cmd = app.cmd,
      args = Some(app.args),
      user = app.user,
      env = Some(app.env),
      instances = Some(app.instances),
      cpus = Some(app.cpus),
      mem = Some(app.mem),
      disk = Some(app.disk),
      gpus = Some(app.gpus),
      executor = Some(app.executor),
      constraints = Some(app.constraints),
      fetch = Some(app.fetch),
      portDefinitions = app.portDefinitions,
      requirePorts = Some(app.requirePorts),
      backoffSeconds = Some(app.backoffSeconds),
      backoffFactor = Some(app.backoffFactor),
      maxLaunchDelaySeconds = Some(app.maxLaunchDelaySeconds),
      container = app.container,
      healthChecks = Some(app.healthChecks),
      check = app.check,
      readinessChecks = Some(app.readinessChecks),
      taskKillGracePeriodSeconds = app.taskKillGracePeriodSeconds,
      dependencies = Some(app.dependencies),
      upgradeStrategy = app.upgradeStrategy,
      labels = Some(app.labels),
      acceptedResourceRoles = app.acceptedResourceRoles,
      residency = app.residency,
      secrets = Some(app.secrets),
      unreachableStrategy = app.unreachableStrategy,
      killSelection = Some(app.killSelection),
      networks = Some(app.networks),
      // purposefully ignore version since it can only be combined with the `id` field.
      // deprecated fields follow.
      ipAddress = app.ipAddress,
      ports = app.ports,
      uris = app.uris,
      tty = app.tty,
      role = app.role,
      resourceLimits = app.resourceLimits
    )
  }
}

object AppConversion extends AppConversion {

  object UpgradeStrategyConverter {
    def apply(
      upgradeStrategy: Option[state.UpgradeStrategy],
      hasPersistentVolumes: Boolean,
      hasExternalVolumes: Boolean): state.UpgradeStrategy = {

      import state.UpgradeStrategy.{empty, forResidentTasks}

      val selectedUpgradeStrategy = upgradeStrategy.getOrElse {
        if (hasPersistentVolumes || hasExternalVolumes) forResidentTasks else empty
      }

      selectedUpgradeStrategy
    }
  }
}<|MERGE_RESOLUTION|>--- conflicted
+++ resolved
@@ -332,8 +332,6 @@
       }
     } else App.DefaultResidency
 
-    val tty: Option[Boolean] = if (service.hasTty()) Some(true) else App.DefaultTty
-
     val app = App(
       id = service.getId,
       acceptedResourceRoles = if (service.hasAcceptedResourceRoles && service.getAcceptedResourceRoles.getRoleCount > 0) Option(service.getAcceptedResourceRoles.getRoleList.asScala.to(Set)) else App.DefaultAcceptedResourceRoles,
@@ -373,14 +371,9 @@
       versionInfo = versionInfo, // we restore this but App-to-AppDefinition conversion drops it...
       killSelection = service.whenOrElse(_.hasKillSelection, _.getKillSelection.toRaml, App.DefaultKillSelection),
       unreachableStrategy = unreachableStrategy,
-<<<<<<< HEAD
-      tty = tty,
-      role = service.when(_.hasRole, _.getRole).orElse(App.DefaultRole)
-=======
       tty = service.when(_.hasTty, _.getTty: Boolean).orElse(App.DefaultTty),
       role = service.when(_.hasRole, _.getRole).orElse(App.DefaultRole),
       resourceLimits = service.when(_.hasResourceLimits, _.getResourceLimits.toRaml)
->>>>>>> 5b569212
     )
     // special ports normalization when converting from protobuf, because the protos don't allow us to distinguish
     // between "I specified an empty set of ports" and "I specified a null set of ports" (for definitions and mappings).
