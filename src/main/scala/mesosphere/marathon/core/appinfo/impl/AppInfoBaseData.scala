package mesosphere.marathon
package core.appinfo.impl

import java.time.Clock

import com.typesafe.scalalogging.StrictLogging
import mesosphere.marathon.core.appinfo.{AppInfo, EnrichedTask, TaskCounts, TaskStatsByVersion}
import mesosphere.marathon.core.deployment.{DeploymentPlan, DeploymentStepInfo}
import mesosphere.marathon.core.group.GroupManager
import mesosphere.marathon.core.health.{Health, HealthCheckManager}
import mesosphere.marathon.core.instance.Instance
import mesosphere.marathon.core.pod.PodDefinition
import mesosphere.marathon.core.readiness.ReadinessCheckResult
import mesosphere.marathon.core.task.Task
import mesosphere.marathon.core.task.tracker.InstanceTracker
import mesosphere.marathon.raml.{ContainerTerminationHistory, PodInstanceState, PodInstanceStatus, PodState, PodStatus, Raml}
import mesosphere.marathon.state._
import mesosphere.marathon.storage.repository.TaskFailureRepository

import scala.async.Async.{async, await}
import scala.collection.immutable.{Map, Seq}
import scala.concurrent.{ExecutionContext, Future}
import scala.util.control.NonFatal

// TODO(jdef) pods rename this to something like ResourceInfoBaseData
class AppInfoBaseData(
    clock: Clock,
    instanceTracker: InstanceTracker,
    healthCheckManager: HealthCheckManager,
    deploymentService: DeploymentService,
    taskFailureRepository: TaskFailureRepository,
    groupManager: GroupManager)(implicit ec: ExecutionContext) extends StrictLogging {

  logger.debug(s"new AppInfoBaseData $this")

  lazy val runningDeployments: Future[Seq[DeploymentStepInfo]] = deploymentService.listRunningDeployments()

  lazy val readinessChecksByAppFuture: Future[Map[PathId, Seq[ReadinessCheckResult]]] = {
    runningDeployments.map { infos =>
      infos.foldLeft(Map.empty[PathId, Vector[ReadinessCheckResult]].withDefaultValue(Vector.empty)) { (result, info) =>
        result ++ info.readinessChecksByApp.map {
          case (appId, checkResults) => appId -> (result(appId) ++ checkResults)
        }
      }
    }
  }

  lazy val runningDeploymentsByAppFuture: Future[Map[PathId, Seq[Identifiable]]] = {
    logger.debug("Retrieving running deployments")

    val allRunningDeploymentsFuture: Future[Seq[DeploymentPlan]] = runningDeployments.map(_.map(_.plan))

    allRunningDeploymentsFuture.map { allDeployments =>
      val byApp = Map.empty[PathId, Vector[DeploymentPlan]].withDefaultValue(Vector.empty)
      val deploymentsByAppId = allDeployments.foldLeft(byApp) { (result, deploymentPlan) =>
        deploymentPlan.affectedRunSpecIds.foldLeft(result) { (result, appId) =>
          val newEl = appId -> (result(appId) :+ deploymentPlan)
          result + newEl
        }
      }
      deploymentsByAppId
        .map { case (id, deployments) => id -> deployments.map(deploymentPlan => Identifiable(deploymentPlan.id)) }
        .withDefaultValue(Seq.empty)
    }
  }

  lazy val instancesByRunSpecFuture: Future[InstanceTracker.InstancesBySpec] = {
    logger.debug("Retrieve tasks")
    instanceTracker.instancesBySpec()
  }

  def appInfoFuture(app: AppDefinition, embeds: Set[AppInfo.Embed]): Future[raml.AppInfo] = async {
    val appData = new AppData(app)

    val taskCountsOpt: Option[TaskCounts] = if (embeds.contains(AppInfo.Embed.Counts)) Some(await(appData.taskCountsFuture)) else None
    val readinessChecksByAppOpt: Option[Seq[ReadinessCheckResult]] = if (embeds.contains(AppInfo.Embed.Readiness)) await(readinessChecksByAppFuture).get(app.id) else None
    val runningDeploymentsByAppOpt: Option[Map[PathId, Seq[Identifiable]]] = if (embeds.contains(AppInfo.Embed.Deployments)) Some(await(runningDeploymentsByAppFuture)) else None
    val lastTaskFailureOpt: Option[TaskFailure] = if (embeds.contains(AppInfo.Embed.LastTaskFailure)) await(appData.maybeLastTaskFailureFuture) else None
    val enrichedTasksOpt: Option[Seq[EnrichedTask]] = if (embeds.contains(AppInfo.Embed.Tasks)) Some(await(appData.enrichedTasksFuture)) else None
    val taskStatsOpt: Option[raml.TaskStatsByVersion] = if (embeds.contains(AppInfo.Embed.TaskStats)) Some(await(appData.taskStatsFuture)) else None

    val appInfo = raml.AppInfo.fromParent(
      parent = Raml.toRaml(app),
      readinessCheckResults = if (embeds.contains(AppInfo.Embed.Readiness)) Some(readinessChecksByAppOpt.map(Raml.toRaml(_)).getOrElse(Seq.empty)) else None,
      tasks = if (embeds.contains(AppInfo.Embed.Tasks)) Some(enrichedTasksOpt.getOrElse(Seq.empty).map(Raml.toRaml(_)(raml.TaskConversion.enrichedTaskRamlWrite))) else None,
      tasksStaged = taskCountsOpt.map(_.tasksStaged),
      tasksRunning = taskCountsOpt.map(_.tasksRunning),
      tasksHealthy = taskCountsOpt.map(_.tasksHealthy),
      tasksUnhealthy = taskCountsOpt.map(_.tasksUnhealthy),
      deployments = if (embeds.contains(AppInfo.Embed.Deployments)) Some(runningDeploymentsByAppOpt.fold(Seq.empty[raml.Identifiable])(_.apply(app.id).map{ i => raml.Identifiable(i.id) })) else None,
      lastTaskFailure = lastTaskFailureOpt.map(Raml.toRaml(_)(raml.TaskConversion.taskFailureRamlWrite)),
      tasksStats = taskStatsOpt
    )
    appInfo
  }

  /**
    * Contains app-sepcific data that we need to retrieved.
    *
    * All data is lazy such that only data that is actually needed for the requested embedded information
    * gets retrieved.
    */
  private[this] class AppData(app: AppDefinition) {
    lazy val now: Timestamp = clock.now()

    lazy val instancesFuture: Future[Vector[Instance]] = instancesByRunSpecFuture
      .map(_.specInstances(app.id).toVector)

    lazy val healthByInstanceIdFuture: Future[Map[Instance.Id, Seq[Health]]] = {
      logger.debug(s"retrieving health counts for app [${app.id}]")
      healthCheckManager.statuses(app.id)
    }.recover {
      case NonFatal(e) => throw new RuntimeException(s"while retrieving health counts for app [${app.id}]", e)
    }

    lazy val tasksForStats: Future[Seq[TaskForStatistics]] = {
      for {
        instances <- instancesFuture
        healthCounts <- healthByInstanceIdFuture
      } yield TaskForStatistics.forInstances(now, instances, healthCounts)
    }.recover {
      case NonFatal(e) => throw new RuntimeException(s"while calculating tasksForStats for app [${app.id}]", e)
    }

    lazy val taskCountsFuture: Future[TaskCounts] = {
      logger.debug(s"calculating task counts for app [${app.id}]")
      for {
        tasks <- tasksForStats
      } yield TaskCounts(tasks)
    }.recover {
      case NonFatal(e) => throw new RuntimeException(s"while calculating task counts for app [${app.id}]", e)
    }

    lazy val taskStatsFuture: Future[raml.TaskStatsByVersion] = {
      logger.debug(s"calculating task stats for app [${app.id}]")
      for {
        tasks <- tasksForStats
      } yield TaskStatsByVersion(app.versionInfo, tasks)
    }

    lazy val enrichedTasksFuture: Future[Seq[EnrichedTask]] = {
      logger.debug(s"assembling rich tasks for app [${app.id}]")
      def statusesToEnrichedTasks(instances: Seq[Instance], statuses: Map[Instance.Id, collection.Seq[Health]]): Seq[EnrichedTask] = {
        instances.flatMap { instance =>
          EnrichedTask.singleFromInstance(instance, healthCheckResults = statuses.getOrElse(instance.instanceId, Nil).to[Seq])
        }
      }

      for {
        instances: Seq[Instance] <- instancesFuture
        statuses <- healthByInstanceIdFuture
      } yield statusesToEnrichedTasks(instances, statuses)
    }.recover {
      case NonFatal(e) => throw new RuntimeException(s"while assembling rich tasks for app [${app.id}]", e)
    }

    lazy val maybeLastTaskFailureFuture: Future[Option[TaskFailure]] = {
      logger.debug(s"retrieving last task failure for app [${app.id}]")
      taskFailureRepository.get(app.id)
    }.recover {
      case NonFatal(e) => throw new RuntimeException(s"while retrieving last task failure for app [${app.id}]", e)
    }
  }

  def podStatus(podDef: PodDefinition): Future[PodStatus] = async { // linter:ignore UnnecessaryElseBranch
    val now = clock.now().toOffsetDateTime
    val instances = await(instancesByRunSpecFuture).specInstances(podDef.id)
    val instanceStatus = instances
      .filter(!_.isScheduled)
      .flatMap { inst => podInstanceStatus(inst) }
    val statusSince = if (instanceStatus.isEmpty) now else instanceStatus.map(_.statusSince).max
    val state = await(podState(podDef.instances, instanceStatus, isPodTerminating(podDef.id)))

    val taskFailureOpt: Option[TaskFailure] = await {
      taskFailureRepository
        .get(podDef.id)
        .recover { case NonFatal(e) => None }
    }
    val failedInstanceBundle: Option[(Instance, Task, TaskFailure)] = taskFailureOpt.flatMap { taskFailure =>
      val failedTaskId = core.task.Task.Id.parse(taskFailure.taskId)
      instances.collectFirst {
        case instance if instance.tasksMap.contains(failedTaskId) =>
          (instance, instance.tasksMap(failedTaskId), taskFailure)
      }
    }

    import mesosphere.mesos.protos.Implicits.taskStateToCaseClass

    val terminationHistory = failedInstanceBundle.map {
      case (instance, task, taskFailure) =>
        raml.TerminationHistory(
          instanceID = instance.instanceId.idString,
          startedAt = task.status.startedAt.getOrElse {
            // startedAt will only be set when a task turns running. In order to not break
            // potential expectations, the property stays mandatory and is populated with the time
            // when the now terminal task was initially staged instead.
            logger.warn(s"${task.taskId} has no startedAt. Falling back to stagedAt.")
            task.status.stagedAt
          }.toOffsetDateTime,
          terminatedAt = taskFailure.timestamp.toOffsetDateTime,
          message = Some(taskFailure.message),
          containers = List(
            ContainerTerminationHistory(
              containerId = task.taskId.idString,
              lastKnownState = Some(taskStateToCaseClass(taskFailure.state).toString)
            )
          )
        )
    }.toList

    PodStatus(
      id = podDef.id.toString,
      spec = Raml.toRaml(podDef),
      instances = instanceStatus,
      status = state,
      statusSince = statusSince,
      lastUpdated = now,
      lastChanged = statusSince,
      terminationHistory = terminationHistory
    )
  }

  def podInstanceStatus(instance: Instance): Option[PodInstanceStatus] = {
    val maybePodSpec: Option[PodDefinition] = instance.runSpec match {
      case podSpec: PodDefinition => Some(podSpec)
      case _ => None
    }

    if (maybePodSpec.isEmpty)
      logger.warn(s"failed to generate pod instance status for instance ${instance.instanceId}, " +
        s"pod version ${instance.runSpecVersion} failed to load from persistent store")

    maybePodSpec.map { pod => Raml.toRaml(pod -> instance) }
  }

<<<<<<< HEAD
  protected def isPodTerminating(id: AbsolutePathId): Future[Boolean] = {
    runningDeployments.map { infos: Seq[DeploymentStepInfo] =>
=======
  protected def isPodTerminating(id: AbsolutePathId): Future[Boolean] =
    runningDeployments.map { infos =>
>>>>>>> 16025329
      infos.exists(_.plan.deletedPods.contains(id))
    }
  }

  protected def podState(
    expectedInstanceCount: Integer,
    instanceStatus: Seq[PodInstanceStatus],
    isPodTerminating: Future[Boolean]): Future[PodState] =

    async { // linter:ignore UnnecessaryElseBranch
      val terminal = await(isPodTerminating)
      val state = if (terminal) {
        PodState.Terminal
      } else if (instanceStatus.count(_.status == PodInstanceState.Stable) >= expectedInstanceCount) {
        // TODO(jdef) add an "oversized" condition, or related message of num-current-instances > expected?
        PodState.Stable
      } else {
        PodState.Degraded
      }
      state
    }
}<|MERGE_RESOLUTION|>--- conflicted
+++ resolved
@@ -233,16 +233,10 @@
     maybePodSpec.map { pod => Raml.toRaml(pod -> instance) }
   }
 
-<<<<<<< HEAD
-  protected def isPodTerminating(id: AbsolutePathId): Future[Boolean] = {
+  protected def isPodTerminating(id: AbsolutePathId): Future[Boolean] =
     runningDeployments.map { infos: Seq[DeploymentStepInfo] =>
-=======
-  protected def isPodTerminating(id: AbsolutePathId): Future[Boolean] =
-    runningDeployments.map { infos =>
->>>>>>> 16025329
       infos.exists(_.plan.deletedPods.contains(id))
     }
-  }
 
   protected def podState(
     expectedInstanceCount: Integer,
