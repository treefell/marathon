package mesosphere.marathon
package core.health.impl

import akka.NotUsed
import akka.actor.{ActorRef, Props}
import akka.stream.ActorMaterializer
import akka.stream.scaladsl.{MergeHub, Sink}
import akka.testkit._
import mesosphere.AkkaUnitTest
import mesosphere.marathon.core.health.impl.AppHealthCheckActor.PurgeHealthCheckStatuses
import mesosphere.marathon.core.health.{Health, HealthCheck, Healthy, MarathonHealthCheck, MarathonHttpHealthCheck, PortReference}
import mesosphere.marathon.core.instance.{Instance, TestInstanceBuilder}
import mesosphere.marathon.core.task.Task
import mesosphere.marathon.core.task.termination.{KillReason, KillService}
import mesosphere.marathon.core.task.tracker.InstanceTracker
import mesosphere.marathon.state.{AbsolutePathId, AppDefinition, Timestamp}
import org.mockito.Mockito.verifyNoMoreInteractions

import scala.concurrent.Future
import scala.concurrent.duration._

class HealthCheckActorTest extends AkkaUnitTest {
  class Fixture {
    implicit val mat: ActorMaterializer = ActorMaterializer()

    val instanceTracker = mock[InstanceTracker]

    val appId = AbsolutePathId("/test")
    val appVersion = Timestamp(1)
    val app = AppDefinition(id = appId, role = "*")
    val killService: KillService = mock[KillService]

    val scheduler: MarathonScheduler = mock[MarathonScheduler]

    val instanceBuilder = TestInstanceBuilder.newBuilder(appId, version = appVersion).addTaskRunning()
    val instance = instanceBuilder.getInstance()

    val appHealthCheckActor = TestProbe()
    val healthCheck = MarathonHttpHealthCheck(portIndex = Some(PortReference(0)), interval = 1.second)
    val task: Task = instance.appTask

    val unreachableInstance = TestInstanceBuilder.newBuilder(appId).addTaskUnreachable().getInstance()
    val lostInstance = TestInstanceBuilder.newBuilder(appId).addTaskLost().getInstance()

    val healthCheckWorkerHub: Sink[(AppDefinition, Instance, MarathonHealthCheck, ActorRef), NotUsed] =
      MergeHub
        .source[(AppDefinition, Instance, MarathonHealthCheck, ActorRef)](1)
        .map { case (_, instance, _, ref) => ref ! Healthy(instance.instanceId, Timestamp.now()) }
        .to(Sink.ignore)
        .run()

    def actor(healthCheck: HealthCheck) = TestActorRef[HealthCheckActor](
      Props(
        new HealthCheckActor(app, appHealthCheckActor.ref, killService, healthCheck, instanceTracker, system.eventStream, healthCheckWorkerHub)
      )
    )

    def healthCheckActor() = TestActorRef[HealthCheckActor](
      Props(
        new HealthCheckActor(
          app,
          appHealthCheckActor.ref,
          killService,
          healthCheck,
          instanceTracker,
          system.eventStream,
          healthCheckWorkerHub) {
        }
      )
    )
  }

  "HealthCheckActor" should {
    //regression test for #934
    "should not dispatch health checks for staging tasks" in new Fixture {
      instanceTracker.specInstances(any, anyBoolean)(any) returns Future.successful(Seq(instance))

<<<<<<< HEAD
      val _ = healthCheckActor()
=======
      healthCheckActor()
>>>>>>> 5b569212

      appHealthCheckActor.expectMsgAllClassOf(classOf[PurgeHealthCheckStatuses])
    }

    "should not dispatch health checks for lost tasks" in new Fixture {
      instanceTracker.specInstances(any, anyBoolean)(any) returns Future.successful(Seq(lostInstance))

<<<<<<< HEAD
      val _ = healthCheckActor()
=======
      healthCheckActor()
>>>>>>> 5b569212

      appHealthCheckActor.expectMsgAllClassOf(classOf[PurgeHealthCheckStatuses])
    }

    "should not dispatch health checks for unreachable tasks" in new Fixture {
      instanceTracker.specInstances(any, anyBoolean)(any) returns Future.successful(Seq(unreachableInstance))

<<<<<<< HEAD
      val _ = healthCheckActor()
=======
      healthCheckActor()
>>>>>>> 5b569212

      appHealthCheckActor.expectMsgAllClassOf(classOf[PurgeHealthCheckStatuses])
    }

    // regression test for #1456
    "task should be killed if health check fails" in {
      val f = new Fixture
      val actor = f.actor(MarathonHttpHealthCheck(maxConsecutiveFailures = 3, portIndex = Some(PortReference(0))))

      actor.underlyingActor.checkConsecutiveFailures(f.instance, Health(f.instance.instanceId, consecutiveFailures = 3))
      verify(f.killService).killInstancesAndForget(Seq(f.instance), KillReason.FailedHealthChecks)
      verifyNoMoreInteractions(f.instanceTracker, f.scheduler)
    }

    "task should not be killed if health check fails, but the task is unreachable" in {
      val f = new Fixture
      val actor = f.actor(MarathonHttpHealthCheck(maxConsecutiveFailures = 3, portIndex = Some(PortReference(0))))

      actor.underlyingActor.checkConsecutiveFailures(f.unreachableInstance, Health(f.unreachableInstance.instanceId, consecutiveFailures = 3))
      verifyNoMoreInteractions(f.instanceTracker, f.scheduler)
    }
  }
}<|MERGE_RESOLUTION|>--- conflicted
+++ resolved
@@ -75,11 +75,7 @@
     "should not dispatch health checks for staging tasks" in new Fixture {
       instanceTracker.specInstances(any, anyBoolean)(any) returns Future.successful(Seq(instance))
 
-<<<<<<< HEAD
-      val _ = healthCheckActor()
-=======
       healthCheckActor()
->>>>>>> 5b569212
 
       appHealthCheckActor.expectMsgAllClassOf(classOf[PurgeHealthCheckStatuses])
     }
@@ -87,11 +83,7 @@
     "should not dispatch health checks for lost tasks" in new Fixture {
       instanceTracker.specInstances(any, anyBoolean)(any) returns Future.successful(Seq(lostInstance))
 
-<<<<<<< HEAD
-      val _ = healthCheckActor()
-=======
       healthCheckActor()
->>>>>>> 5b569212
 
       appHealthCheckActor.expectMsgAllClassOf(classOf[PurgeHealthCheckStatuses])
     }
@@ -99,11 +91,7 @@
     "should not dispatch health checks for unreachable tasks" in new Fixture {
       instanceTracker.specInstances(any, anyBoolean)(any) returns Future.successful(Seq(unreachableInstance))
 
-<<<<<<< HEAD
-      val _ = healthCheckActor()
-=======
       healthCheckActor()
->>>>>>> 5b569212
 
       appHealthCheckActor.expectMsgAllClassOf(classOf[PurgeHealthCheckStatuses])
     }
